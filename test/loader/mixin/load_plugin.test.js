--- conflicted
+++ resolved
@@ -518,7 +518,6 @@
     ]);
   });
 
-<<<<<<< HEAD
   it.only('should support optionalDependencies', () => {
     class Application extends EggCore {
       get [Symbol.for('egg#eggPath')]() {
@@ -526,7 +525,10 @@
       }
     }
     app = utils.createApp('plugin-optional-dependencies-case2/app', {
-=======
+      'b', 'a', 'c',
+    ]);
+  });
+
   it('should parse implicitly enable dependencies', () => {
     class Application extends EggCore {
       get [Symbol.for('egg#eggPath')]() {
@@ -534,19 +536,13 @@
       }
     }
     app = utils.createApp('plugin-implicit-enable-dependencies', {
->>>>>>> 6d910f61
+
       // use clean framework
       Application,
     });
     const loader = app.loader;
     loader.loadPlugin();
     assert.deepEqual(loader.orderPlugins.map(p => p.name), [
-<<<<<<< HEAD
-      'b', 'a', 'c',
-    ]);
-  });
-
-=======
       'zoneclient',
       'ldc',
       'rpcServer',
@@ -596,5 +592,5 @@
     assert(loader.allPlugins.gw.enable === false);
     assert(loader.allPlugins.rpcServer.enable === false);
   });
->>>>>>> 6d910f61
+
 });